#include <robot_calibration/util/action_server.hpp>
#include <robot_calibration/util/poses_from_yaml.hpp>

#include <robot_calibration/optimization/ceres_optimizer.hpp>
#include <robot_calibration/optimization/export.hpp>

#include "tf2/LinearMath/Quaternion.h"
#include "tf2/LinearMath/Matrix3x3.h"
#include "tf2/LinearMath/Transform.h"

using namespace std::placeholders;

CalibratePoseServer::CalibratePoseServer(const rclcpp::Node::SharedPtr& node, std::string robot_poses_path)
: node_(node), robot_poses_path_(robot_poses_path)
{
  action_server_ = rclcpp_action::create_server<CalibratePose>(
      node_,
      "calibrate_pose",
      std::bind(&CalibratePoseServer::handle_goal, this, _1, _2),
      std::bind(&CalibratePoseServer::handle_cancel, this, _1),
      std::bind(&CalibratePoseServer::handle_accepted, this, _1));

  tf_buffer_ =
    std::make_unique<tf2_ros::Buffer>(node->get_clock());
  tf_listener_ =
    std::make_shared<tf2_ros::TransformListener>(*tf_buffer_);

  load_robot_poses();

  capture_manager.init(node_);

  // Load calibration steps
  calibration_steps =
      node_->declare_parameter<std::vector<std::string>>("calibration_steps", std::vector<std::string>());
  if (calibration_steps.empty())
  {
    RCLCPP_FATAL(node->get_logger(), "Parameter calibration_steps is not defined");
  }
}

void CalibratePoseServer::load_robot_poses()
{
  RCLCPP_INFO(node_->get_logger(), "Loading YAML calibration poses from %s", robot_poses_path_.c_str());
    if (!robot_calibration::getPosesFromYaml(robot_poses_path_, robot_poses))
    {
      // Error will be printed in function
      RCLCPP_FATAL(node_->get_logger(), "Failed get get calibration poses from YAML file");
    }
}

rclcpp_action::GoalResponse CalibratePoseServer::handle_goal(
  const rclcpp_action::GoalUUID & uuid,
  std::shared_ptr<const CalibratePose::Goal> goal)
{
  RCLCPP_INFO(node_->get_logger(), "Received goal request");
  (void)uuid;
  return rclcpp_action::GoalResponse::ACCEPT_AND_EXECUTE;
}

rclcpp_action::CancelResponse CalibratePoseServer::handle_cancel(
  const std::shared_ptr<GoalHandleCalibratePose> goal_handle)
{
  RCLCPP_INFO(node_->get_logger(), "Received request to cancel goal");
  (void)goal_handle;
  return rclcpp_action::CancelResponse::ACCEPT;
}

void CalibratePoseServer::handle_accepted(const std::shared_ptr<GoalHandleCalibratePose> goal_handle)
{
  std::thread{std::bind(&CalibratePoseServer::execute, this, _1), goal_handle}.detach();
}

void CalibratePoseServer::execute(const std::shared_ptr<GoalHandleCalibratePose> goal_handle) {
  auto logger = node_->get_logger();
  const auto goal = goal_handle->get_goal();

  // Save URDF for calibration/export step
  description_msg.data = capture_manager.getUrdf();

  // Loop through robot poses if read from YAML or bag file
  if (!robot_poses.empty()) 
  {
    for (unsigned pose_idx = 0; pose_idx < robot_poses.size() && rclcpp::ok();
        ++pose_idx)
    {
      robot_calibration_msgs::msg::CalibrationData msg;

      // Move head/arm to pose
      if (!capture_manager.moveToState(robot_poses[pose_idx].joint_states))
      {
        RCLCPP_WARN(logger, "Unable to move to desired state for sample %u.", pose_idx);
        continue;
      }

      // Make sure sensor data is up to date after settling
      rclcpp::sleep_for(std::chrono::milliseconds(2000));

      // Get pose of the features
      if (!capture_manager.captureFeatures(robot_poses[pose_idx].features, msg))
      {
        RCLCPP_WARN(logger, "Failed to capture sample %u.", pose_idx);
        continue;
      }

      RCLCPP_INFO(logger, "Captured pose %u of %lu", pose_idx + 1, robot_poses.size());

      // Add to samples
      data.push_back(msg);
    }

    RCLCPP_INFO(logger, "Done capturing samples");
  }

  // Create instance of optimizer
  robot_calibration::OptimizationParams params;
  robot_calibration::Optimizer opt(description_msg.data);

  // Run calibration steps
  for (auto step : calibration_steps)
  {
    params.LoadFromROS(node_, step);

    // If we receive initial guess from action goal, override 
    if (goal->estimated_poses.size() > 0) {
      for (unsigned i=0; i < params.free_frames.size(); i++) {
        for (const auto& estimated_pose : goal->estimated_poses) {
          if (estimated_pose.child_frame_id == params.free_frames.at(i).name) {
            params.free_frames_initial_values.at(i).x = estimated_pose.transform.translation.x;
            params.free_frames_initial_values.at(i).y = estimated_pose.transform.translation.y;
            params.free_frames_initial_values.at(i).z = estimated_pose.transform.translation.z;

            tf2::Quaternion q(estimated_pose.transform.rotation.x,
                              estimated_pose.transform.rotation.y,
                              estimated_pose.transform.rotation.z,
                              estimated_pose.transform.rotation.w);
            tf2::Matrix3x3 m(q);
            double roll, pitch, yaw;
            m.getRPY(roll, pitch, yaw);

            params.free_frames_initial_values[i].roll = roll;
            params.free_frames_initial_values[i].pitch = pitch;
            params.free_frames_initial_values[i].yaw = yaw;
          }
        }
      }
    }

    geometry_msgs::msg::TransformStamped initial_estimate;
    if (goal->lookup_initial_estimate) {
      try {
        RCLCPP_INFO(logger, "Looking up transform from base_link to scene_camera_mount_link");
        initial_estimate = tf_buffer_->lookupTransform("scene_camera_mount_link", "base_link", tf2::TimePointZero);
      } catch (const tf2::TransformException & ex) {
        RCLCPP_INFO(logger, "Could not transform scene_camera_mount_link to base_link : %s", ex.what());
      }

      for (unsigned i=0; i < params.free_frames.size(); i++) {
<<<<<<< HEAD
        if (params.free_params.at(i) == "scene_camera_mount_joint") {
            params.free_frames_initial_values.at(i).x = initial_estimate.transform.translation.x;
            params.free_frames_initial_values.at(i).y = initial_estimate.transform.translation.y;
            params.free_frames_initial_values.at(i).z = initial_estimate.transform.translation.z;

            tf2::Quaternion q(initial_estimate.transform.rotation.x,
                              initial_estimate.transform.rotation.y,
                              initial_estimate.transform.rotation.z,
                              initial_estimate.transform.rotation.w);
=======
        if (params.free_frames.at(i).name == "scene_camera_mount_joint") {
            params.free_frames_initial_values.at(i).x = t.transform.translation.x;
            params.free_frames_initial_values.at(i).y = t.transform.translation.y;
            params.free_frames_initial_values.at(i).z = t.transform.translation.z;

            tf2::Quaternion q(t.transform.rotation.x,
                              t.transform.rotation.y,
                              t.transform.rotation.z,
                              t.transform.rotation.w);
>>>>>>> d7d9cf71
            tf2::Matrix3x3 m(q);
            double roll, pitch, yaw;
            m.getRPY(roll, pitch, yaw);

            params.free_frames_initial_values.at(i).roll = roll;
            params.free_frames_initial_values.at(i).pitch = pitch;
            params.free_frames_initial_values.at(i).yaw = yaw;
          }
      }
    }

    opt.optimize(params, data, logger, true);

    std::cout << "Parameter Offsets:" << std::endl;
    std::cout << opt.getOffsets()->getOffsetYAML() << std::endl;

    // Send result
    auto result = std::make_shared<CalibratePose::Result>();

<<<<<<< HEAD
    for (const auto& free_frame : params.free_params) {
      geometry_msgs::msg::TransformStamped estimated_offset;
      estimated_offset.header.frame_id = free_frame;
      estimated_offset.child_frame_id = "estimated_pose_offset";
      estimated_offset.transform.translation.x = opt.getOffsets()->get(free_frame + "_x");
      estimated_offset.transform.translation.y = opt.getOffsets()->get(free_frame + "_y");
      estimated_offset.transform.translation.z = opt.getOffsets()->get(free_frame + "_z");
=======
    for (const auto& free_frame : params.free_frames) {
      geometry_msgs::msg::TransformStamped estimated_pose;
      estimated_pose.child_frame_id = free_frame.name;
      estimated_pose.transform.translation.x = opt.getOffsets()->get(free_frame.name + "_x");
      estimated_pose.transform.translation.y = opt.getOffsets()->get(free_frame.name + "_y");
      estimated_pose.transform.translation.z = opt.getOffsets()->get(free_frame.name + "_z");
>>>>>>> d7d9cf71

      KDL::Rotation r;
      r = robot_calibration::rotation_from_axis_magnitude(opt.getOffsets()->get(free_frame.name + "_a"), opt.getOffsets()->get(free_frame.name + "_b"), opt.getOffsets()->get(free_frame.name + "_c"));
      double x, y, z, w;
      r.GetQuaternion(x, y, z, w);
      estimated_offset.transform.rotation.x = x;
      estimated_offset.transform.rotation.y = y;
      estimated_offset.transform.rotation.z = z;
      estimated_offset.transform.rotation.w = w;

      // create transform objects that we can used to calculated the calibrated_pose from the offset
      tf2::Transform initial_estimate_tf, estimated_pose_tf;
      tf2::fromMsg(initial_estimate.transform, initial_estimate_tf);
      tf2::fromMsg(estimated_offset.transform, estimated_pose_tf);
      // calculate the final estimated pose by adding in the offset
      estimated_pose_tf = initial_estimate_tf * estimated_pose_tf;
      geometry_msgs::msg::TransformStamped calibrated_pose;
      calibrated_pose.header.frame_id = params.base_link;
      calibrated_pose.child_frame_id = free_frame;
      tf2::toMsg(estimated_pose_tf, calibrated_pose.transform);

      result->calibrated_poses.push_back(calibrated_pose);
    }
    RCLCPP_INFO(logger, "Goal succeeded. Send the result");
    goal_handle->succeed(result);
  }

  RCLCPP_INFO(logger, "Done calibrating");
}<|MERGE_RESOLUTION|>--- conflicted
+++ resolved
@@ -155,7 +155,6 @@
       }
 
       for (unsigned i=0; i < params.free_frames.size(); i++) {
-<<<<<<< HEAD
         if (params.free_params.at(i) == "scene_camera_mount_joint") {
             params.free_frames_initial_values.at(i).x = initial_estimate.transform.translation.x;
             params.free_frames_initial_values.at(i).y = initial_estimate.transform.translation.y;
@@ -165,17 +164,6 @@
                               initial_estimate.transform.rotation.y,
                               initial_estimate.transform.rotation.z,
                               initial_estimate.transform.rotation.w);
-=======
-        if (params.free_frames.at(i).name == "scene_camera_mount_joint") {
-            params.free_frames_initial_values.at(i).x = t.transform.translation.x;
-            params.free_frames_initial_values.at(i).y = t.transform.translation.y;
-            params.free_frames_initial_values.at(i).z = t.transform.translation.z;
-
-            tf2::Quaternion q(t.transform.rotation.x,
-                              t.transform.rotation.y,
-                              t.transform.rotation.z,
-                              t.transform.rotation.w);
->>>>>>> d7d9cf71
             tf2::Matrix3x3 m(q);
             double roll, pitch, yaw;
             m.getRPY(roll, pitch, yaw);
@@ -195,7 +183,6 @@
     // Send result
     auto result = std::make_shared<CalibratePose::Result>();
 
-<<<<<<< HEAD
     for (const auto& free_frame : params.free_params) {
       geometry_msgs::msg::TransformStamped estimated_offset;
       estimated_offset.header.frame_id = free_frame;
@@ -203,14 +190,6 @@
       estimated_offset.transform.translation.x = opt.getOffsets()->get(free_frame + "_x");
       estimated_offset.transform.translation.y = opt.getOffsets()->get(free_frame + "_y");
       estimated_offset.transform.translation.z = opt.getOffsets()->get(free_frame + "_z");
-=======
-    for (const auto& free_frame : params.free_frames) {
-      geometry_msgs::msg::TransformStamped estimated_pose;
-      estimated_pose.child_frame_id = free_frame.name;
-      estimated_pose.transform.translation.x = opt.getOffsets()->get(free_frame.name + "_x");
-      estimated_pose.transform.translation.y = opt.getOffsets()->get(free_frame.name + "_y");
-      estimated_pose.transform.translation.z = opt.getOffsets()->get(free_frame.name + "_z");
->>>>>>> d7d9cf71
 
       KDL::Rotation r;
       r = robot_calibration::rotation_from_axis_magnitude(opt.getOffsets()->get(free_frame.name + "_a"), opt.getOffsets()->get(free_frame.name + "_b"), opt.getOffsets()->get(free_frame.name + "_c"));
